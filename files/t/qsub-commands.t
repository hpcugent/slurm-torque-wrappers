--- conflicted
+++ resolved
@@ -323,7 +323,24 @@
 ok(index($cmdstr, $txt) < index($cmdstr, $txt2), "$txt should be before $txt2 in \"$cmdstr\"");
 ok(index($cmdstr, $txt2) < index($cmdstr, $txt3), "$txt2 should be before $txt3 in \"$cmdstr\"");
 
-<<<<<<< HEAD
+local $ENV{VSC_HOME} = '/home/path';
+$txt = '/home/path/test.foo';
+$stdin = "#!/usr/bin/bash\n#PBS -o \${VSC_HOME}/test.foo \necho\n";
+($cmdstr, $newtxt) = pst($stdin);
+isnt(index($newtxt, $txt), -1, "If #PBS -o \${VSC_HOME}/test.foo used in the submit script, it has to be translated to \"$txt\" in: $newtxt");
+
+local $ENV{MAIL} = 'e@mail.com';
+$stdin = "#!/usr/bin/bash\n#PBS -M \$PBS_O_MAIL \necho\n";
+($cmdstr, $newtxt) = pst($stdin);
+isnt(index($newtxt, $ENV{MAIL}), -1, "If #PBS -M \$PBS_O_MAIL used in the submit script, it has to be translated to \"$ENV{MAIL}\" in: $newtxt");
+
+local $ENV{VSC_DATA} = '/data/path';
+local $ENV{VSC_INSTITUTE_CLUSTER} = 'pokemon';
+$txt = '/data/path/pokemon/test.foo';
+$stdin = "#!/usr/bin/bash\n#PBS -o \$VSC_DATA/\$VSC_INSTITUTE_CLUSTER/test.foo \necho\n";
+($cmdstr, $newtxt) = pst($stdin);
+isnt(index($newtxt, $txt), -1, "If #PBS -o \$VSC_DATA/\$VSC_INSTITUTE_CLUSTER/test.foo used in the submit script, it has to be translated to \"$txt\" in: $newtxt");
+
 $stdin = "#!/usr/bin/bash\n#PBS -t 1\necho\n";
 $txt = "-%a";
 ($cmdstr, $newtxt) = pst($stdin);
@@ -350,24 +367,5 @@
 ($cmdstr, $newtxt) = pst($stdin, \@staticARGV);
 isnt(index($cmdstr, $txt), -1, "Array extension \"$txt\" should be in \"$cmdstr\"");
 isnt(index($newtxt, $txt), -1, "Array extension \"$txt\" should be in \"$newtxt\"");
-=======
-local $ENV{VSC_HOME} = '/home/path';
-$txt = '/home/path/test.foo';
-$stdin = "#!/usr/bin/bash\n#PBS -o \${VSC_HOME}/test.foo \necho\n";
-($cmdstr, $newtxt) = pst($stdin);
-isnt(index($newtxt, $txt), -1, "If #PBS -o \${VSC_HOME}/test.foo used in the submit script, it has to be translated to \"$txt\" in: $newtxt");
-
-local $ENV{MAIL} = 'e@mail.com';
-$stdin = "#!/usr/bin/bash\n#PBS -M \$PBS_O_MAIL \necho\n";
-($cmdstr, $newtxt) = pst($stdin);
-isnt(index($newtxt, $ENV{MAIL}), -1, "If #PBS -M \$PBS_O_MAIL used in the submit script, it has to be translated to \"$ENV{MAIL}\" in: $newtxt");
-
-local $ENV{VSC_DATA} = '/data/path';
-local $ENV{VSC_INSTITUTE_CLUSTER} = 'pokemon';
-$txt = '/data/path/pokemon/test.foo';
-$stdin = "#!/usr/bin/bash\n#PBS -o \$VSC_DATA/\$VSC_INSTITUTE_CLUSTER/test.foo \necho\n";
-($cmdstr, $newtxt) = pst($stdin);
-isnt(index($newtxt, $txt), -1, "If #PBS -o \$VSC_DATA/\$VSC_INSTITUTE_CLUSTER/test.foo used in the submit script, it has to be translated to \"$txt\" in: $newtxt");
->>>>>>> b9d70eb3
 
 done_testing();